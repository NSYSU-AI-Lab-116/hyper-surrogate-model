--- conflicted
+++ resolved
@@ -9,14 +9,9 @@
 import numpy as np
 import random
 import logging
-<<<<<<< HEAD
 import os 
 from typing import Any
 from tqdm import tqdm
-=======
-import os
-from typing import Dict, Any
->>>>>>> 5882f1f6
 import GPUtil
 
 
@@ -233,12 +228,7 @@
 
     return info
 
-<<<<<<< HEAD
 def get_gpu_utilization() -> dict[str, Any]:
-=======
-
-def get_gpu_utilization() -> Dict[str, Any]:
->>>>>>> 5882f1f6
     """
     Get GPU utilization percentage and memory usage using GPUtil.
 
@@ -306,8 +296,7 @@
 
     except Exception as e:
         logger.warning(f"Failed to get GPU utilization with GPUtil: {e}")
-<<<<<<< HEAD
-    
+
     return gpu_info
 
 def print_gpu_utils(stream_obj:tqdm | None) -> None:
@@ -326,8 +315,4 @@
     
     stream_obj.set_postfix_str(
         " // ".join(f"""GPU{i} Util: {gpu_util_percent[i]:.1f}% | GPU{i} Mem: {gpu_mem_percent[i]:.1f}% ({gpu_used_gb[i]:.1f}GB/{gpu_total_gb[i]:.1f}GB)""" for i in range(len(devices)))
-    )
-=======
-
-    return gpu_info
->>>>>>> 5882f1f6
+    )