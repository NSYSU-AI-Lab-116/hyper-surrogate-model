"""
Command Line Interface for Hyper Surrogate Model
"""

import sys
import subprocess
from pathlib import Path
from hypersurrogatemodel import Logger

logger = Logger("CLI")

exe_path = sys.executable

def train_acc():
    """Start new training"""
    script_path = Path(__file__).parent / "entries_acc" / "training.py"
    subprocess.run([exe_path, str(script_path)])


def train_rank():
    """Start new training"""
    script_path = Path(__file__).parent / "entries_rank" / "training.py"
    subprocess.run([exe_path, str(script_path)])


def evaluate():
    """Evaluate trained model"""
    script_path = Path(__file__).parent / "evaluate" / "evaluate.py"
    subprocess.run([exe_path, str(script_path)])


def data_process():
    """Process training data"""
<<<<<<< HEAD
    script_path = Path(__file__).parent/ "entries_acc" / "data_reconstruct.py"
    subprocess.run([exe_path, str(script_path)])

def train_test():
    """Test training script"""
    subprocess.run(["torchrun","--nproc_per_node=2","/home/alvin/hyper-surrogate-model/entries_acc/training.py"])
=======
    script_path = Path(__file__).parent / "entries_acc" / "data_reconstruct.py"
    subprocess.run([sys.executable, str(script_path)])
>>>>>>> 5882f1f6
<|MERGE_RESOLUTION|>--- conflicted
+++ resolved
@@ -16,29 +16,21 @@
     script_path = Path(__file__).parent / "entries_acc" / "training.py"
     subprocess.run([exe_path, str(script_path)])
 
-
 def train_rank():
     """Start new training"""
     script_path = Path(__file__).parent / "entries_rank" / "training.py"
     subprocess.run([exe_path, str(script_path)])
-
 
 def evaluate():
     """Evaluate trained model"""
     script_path = Path(__file__).parent / "evaluate" / "evaluate.py"
     subprocess.run([exe_path, str(script_path)])
 
-
 def data_process():
     """Process training data"""
-<<<<<<< HEAD
     script_path = Path(__file__).parent/ "entries_acc" / "data_reconstruct.py"
     subprocess.run([exe_path, str(script_path)])
 
 def train_test():
     """Test training script"""
-    subprocess.run(["torchrun","--nproc_per_node=2","/home/alvin/hyper-surrogate-model/entries_acc/training.py"])
-=======
-    script_path = Path(__file__).parent / "entries_acc" / "data_reconstruct.py"
-    subprocess.run([sys.executable, str(script_path)])
->>>>>>> 5882f1f6
+    subprocess.run(["torchrun","--nproc_per_node=2","/home/alvin/hyper-surrogate-model/entries_acc/training.py"])