--- conflicted
+++ resolved
@@ -37,19 +37,10 @@
 
     batches_per_epoch = (len(train_data) + batch_size - 1) // batch_size
     total_batches = epochs * batches_per_epoch
-<<<<<<< HEAD
     
     logger.info(f"total train of {total_batches} batches ({epochs} epochs × {batches_per_epoch} batches/epoch)")
     
     model = TrainableLLM(load_type="from_pretrained", use_lora=True)
-=======
-
-    logger.info(
-        f"total train of {total_batches} batches ({epochs} epochs × {batches_per_epoch} batches/epoch)"
-    )
-
-    model = TrainableLLM(load_type="from_pretrained")
->>>>>>> 5882f1f6
     device = get_device(prefer_gpu=True)
     if False:  # torch.cuda.device_count() > 1:
         logger.info(f"Using {torch.cuda.device_count()} GPUs with DataParallel")
@@ -187,23 +178,12 @@
 
             # Overall progress updated
             total_pbar.update(len(good_prompts))
-<<<<<<< HEAD
             total_pbar.set_postfix({
                 'Avg Loss': f'{(total_loss / num_batches):.4f}',
                 'Epoch': f'{epoch+1}/{epochs}'
             })
             
             if i % 5 == 0:
-=======
-            total_pbar.set_postfix(
-                {
-                    "Avg Loss": f"{(total_loss / num_batches):.4f}",
-                    "Epoch": f"{epoch + 1}/{epochs}",
-                }
-            )
-
-            if total_batches % 5 == 0:
->>>>>>> 5882f1f6
                 gpu_util_percent = []
                 gpu_mem_percent = []
                 gpu_used_gb = []
@@ -248,14 +228,5 @@
 
 
 if __name__ == "__main__":
-<<<<<<< HEAD
     train_with_dataset(dataset_path=Path("./data/processed/NAS_bench_201_train/cifar10_train.json"),
-                       epochs=config.training.num_epochs, batch_size=config.training.batch_size, learning_rate=config.training.learning_rate)
-=======
-    train_with_dataset(
-        dataset_path=Path("./data/processed/NAS_bench_201_train/cifar10_train.json"),
-        epochs=config.training.num_epochs,
-        batch_size=config.training.batch_size // 2,
-        learning_rate=config.training.learning_rate,
-    )
->>>>>>> 5882f1f6
+                       epochs=config.training.num_epochs, batch_size=config.training.batch_size, learning_rate=config.training.learning_rate)